db.py
dnspython>=2.6.1
docopt
flask
Flask-Bootstrap
lxml
numpy>=1.22.2
pymongo
<<<<<<< HEAD
requests
xlrd
zipp>=3.19.1 # not directly required, pinned by Snyk to avoid a vulnerability
=======
requests>=2.32.2
urllib3>=2.2.2
werkzeug>=2.3.8
xlrd
zipp>=3.19.1

>>>>>>> 79dc8f31
<|MERGE_RESOLUTION|>--- conflicted
+++ resolved
@@ -6,15 +6,8 @@
 lxml
 numpy>=1.22.2
 pymongo
-<<<<<<< HEAD
-requests
-xlrd
-zipp>=3.19.1 # not directly required, pinned by Snyk to avoid a vulnerability
-=======
 requests>=2.32.2
 urllib3>=2.2.2
 werkzeug>=2.3.8
 xlrd
-zipp>=3.19.1
-
->>>>>>> 79dc8f31
+zipp>=3.19.1 # not directly required, pinned by Snyk to avoid a vulnerability